--- conflicted
+++ resolved
@@ -106,13 +106,9 @@
 │       └── deploy-prefect-flow.yaml  # CI/CD 配置
 ├── flow.py                           # 主要工作流代码
 ├── config.py                         # 配置管理文件
-<<<<<<< HEAD
-├── Dockerfile                        # Docker 镜像配置
-=======
 ├── Dockerfile                        # Docker 镜像配置（简化版）
 ├── Dockerfile.with-docker            # Docker 镜像配置（包含Docker CLI）
 ├── pip.conf                          # pip阿里云源配置
->>>>>>> 0192fa8e
 ├── requirements.txt                  # Python 依赖
 ├── Makefile                          # 构建命令
 ├── README.md                         # 项目文档
