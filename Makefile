# Makefile for Prefect CI/CD Example Project

.PHONY: help install clean build run deploy

# 默认目标
help:
	@echo "可用的命令:"
<<<<<<< HEAD
	@echo "  install    - 安装项目依赖"
	@echo "  clean      - 清理临时文件"
	@echo "  build      - 构建 Docker 镜像"
	@echo "  run        - 本地运行工作流"
	@echo "  deploy     - 部署工作流"
=======
	@echo "  install           - 安装项目依赖"
	@echo "  clean             - 清理临时文件"
	@echo "  build             - 构建 Docker 镜像（简化版）"
	@echo "  build-with-docker - 构建包含Docker CLI的镜像"
	@echo "  run               - 本地运行工作流"
	@echo "  deploy            - 部署工作流"
>>>>>>> 0192fa8e

# 安装依赖
install:
	pip install -r requirements.txt

# 清理临时文件
clean:
	find . -type f -name "*.pyc" -delete
	find . -type d -name "__pycache__" -delete
	find . -type d -name "*.egg-info" -exec rm -rf {} +

# 构建 Docker 镜像
build:
	docker build -t cicd-example .

# 构建包含Docker CLI的镜像
build-with-docker:
	docker build -f Dockerfile.with-docker -t cicd-example:with-docker .

# 本地运行工作流
run:
	python flow.py

# 部署工作流
deploy:
	DEPLOY_MODE=true python flow.py

# 运行 Docker 容器
docker-run:
	docker run --rm \
		-e PREFECT_API_URL=http://localhost:4200/api \
		-e DEPLOY_MODE=false \
		cicd-example

# 部署 Docker 容器
docker-deploy:
	docker run --rm \
		-e PREFECT_API_URL=http://localhost:4200/api \
		-e DEPLOY_MODE=true \
		-v /var/run/docker.sock:/var/run/docker.sock \
		cicd-example

# 开发环境设置
dev-setup: install

# 检查项目状态
status:
	@echo "项目状态检查:"
	@echo "Python 版本: $(shell python --version)"
	@echo "Docker 版本: $(shell docker --version)"
	@echo "Prefect 版本: $(shell prefect version)"
	@echo "已安装的包:"
	@pip list | grep prefect

# 验证配置
validate:
	python -c "from config import config; print('配置验证:', config.validate_config())"<|MERGE_RESOLUTION|>--- conflicted
+++ resolved
@@ -5,20 +5,12 @@
 # 默认目标
 help:
 	@echo "可用的命令:"
-<<<<<<< HEAD
-	@echo "  install    - 安装项目依赖"
-	@echo "  clean      - 清理临时文件"
-	@echo "  build      - 构建 Docker 镜像"
-	@echo "  run        - 本地运行工作流"
-	@echo "  deploy     - 部署工作流"
-=======
 	@echo "  install           - 安装项目依赖"
 	@echo "  clean             - 清理临时文件"
 	@echo "  build             - 构建 Docker 镜像（简化版）"
 	@echo "  build-with-docker - 构建包含Docker CLI的镜像"
 	@echo "  run               - 本地运行工作流"
 	@echo "  deploy            - 部署工作流"
->>>>>>> 0192fa8e
 
 # 安装依赖
 install:
